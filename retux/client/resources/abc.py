--- conflicted
+++ resolved
@@ -533,16 +533,9 @@
     id : `Snowflake`
         The ID associated to the object.
     """
-
-<<<<<<< HEAD
     id: str | Snowflake = field(converter=Snowflake)
     """The ID associated to the object."""
     _bot_inst: NotNeeded["Bot"] = field(default=MISSING)  # noqa F821
-=======
-    id: Snowflake
-    """The ID associated to the object."""
-    _bot_inst: object = MISSING
->>>>>>> 8351e8a2
     """An instance of `Bot` used for helper methods."""
 
 
