from datetime import datetime
from attrs import define, field

from ...client.resources.abc import Snowflake
from ...client.resources.guild import Member


<<<<<<< HEAD
@define(kw_only=True)
=======
@define()
>>>>>>> 8351e8a2
class TypingStart:
    """
    Represents a `TYPING_START` Gateway event from Discord.

    Attributes
    ----------
    channel_id : `Snowflake`
        The ID of the channel when typing occured.
    user_id : `Snowflake`
        The ID of the user who started typing.
    timestamp : `datetime.datetime`
        The timestamp of when the typing occured.
    guild_id : `Snowflake`, optional
        The ID of the guild when typing occured.

        This will only appear when a user is typing
        outside of a DM.
    member : `Member`, optional
        The member who started typing.

        This will only appear when a user is typing
        outside of a DM.
    """

    channel_id: Snowflake
    """The ID of the channel when typing occured."""
    user_id: Snowflake
    """The ID of the user who started typing."""
    timestamp: datetime = field(converter=datetime.fromtimestamp)
    """The timestamp of when the typing occured."""
    guild_id: Snowflake = None
    """
    The ID of the guild when typing occured.

    This will only appear when a user is typing
    outside of a DM.
    """
    member: Member = None
    """
    The member who started typing.

    This will only appear when a user is typing
    outside of a DM.
    """<|MERGE_RESOLUTION|>--- conflicted
+++ resolved
@@ -5,11 +5,7 @@
 from ...client.resources.guild import Member
 
 
-<<<<<<< HEAD
 @define(kw_only=True)
-=======
-@define()
->>>>>>> 8351e8a2
 class TypingStart:
     """
     Represents a `TYPING_START` Gateway event from Discord.
