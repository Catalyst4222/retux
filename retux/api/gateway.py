--- conflicted
+++ resolved
@@ -522,11 +522,7 @@
                     kwargs["bot_inst"] = bot
                 await bot._trigger(
                     _name.lower(),
-<<<<<<< HEAD
-                    data(kwargs),
-=======
                     structure(kwargs, data),
->>>>>>> 8351e8a2
                 )
 
     async def _identify(self):
